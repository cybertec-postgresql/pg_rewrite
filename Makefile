PG_CONFIG ?= pg_config
MODULE_big = pg_rewrite
OBJS = pg_rewrite.o concurrent.o $(WIN32RES)
PGFILEDESC = "pg_rewrite - tools for maintenance that requires table rewriting."

EXTENSION = pg_rewrite
<<<<<<< HEAD
DATA = pg_rewrite--1.0.sql pg_rewrite--1.0--1.1.sql
=======
DATA = pg_rewrite--1.0.sql
DOCS = pg_rewrite.md
>>>>>>> 368f80f6

REGRESS = main
REGRESS_OPTS = "--schedule=parallel_schedule"

PGXS := $(shell $(PG_CONFIG) --pgxs)
include $(PGXS)
<|MERGE_RESOLUTION|>--- conflicted
+++ resolved
@@ -4,12 +4,8 @@
 PGFILEDESC = "pg_rewrite - tools for maintenance that requires table rewriting."
 
 EXTENSION = pg_rewrite
-<<<<<<< HEAD
 DATA = pg_rewrite--1.0.sql pg_rewrite--1.0--1.1.sql
-=======
-DATA = pg_rewrite--1.0.sql
 DOCS = pg_rewrite.md
->>>>>>> 368f80f6
 
 REGRESS = main
 REGRESS_OPTS = "--schedule=parallel_schedule"
